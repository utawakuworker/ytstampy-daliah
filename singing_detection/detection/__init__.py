"""
Detection algorithms module for singing detection.
"""
<<<<<<< HEAD
from singing_detection.detection.detection_engine import DetectionEngine
from singing_detection.detection.feature_engineering import FeatureEngineer
from singing_detection.detection.interlude_analysis import InterludeAnalyzer
from singing_detection.detection.detection_pipeline import SingingDetectionPipeline

__all__ = [
    'DetectionEngine',
    'FeatureEngineer',
    'InterludeAnalyzer',
    'SingingDetectionPipeline',
]
=======
# Import main classes for easier access
from singing_detection.detection.detection_engine import (
    DetectionEngine,
    HMMDetectionEngine,
    ClusterEnhancedHMMDetectionEngine
)
>>>>>>> 1d0cc4d9
<|MERGE_RESOLUTION|>--- conflicted
+++ resolved
@@ -1,7 +1,6 @@
 """
 Detection algorithms module for singing detection.
 """
-<<<<<<< HEAD
 from singing_detection.detection.detection_engine import DetectionEngine
 from singing_detection.detection.feature_engineering import FeatureEngineer
 from singing_detection.detection.interlude_analysis import InterludeAnalyzer
@@ -13,11 +12,3 @@
     'InterludeAnalyzer',
     'SingingDetectionPipeline',
 ]
-=======
-# Import main classes for easier access
-from singing_detection.detection.detection_engine import (
-    DetectionEngine,
-    HMMDetectionEngine,
-    ClusterEnhancedHMMDetectionEngine
-)
->>>>>>> 1d0cc4d9
